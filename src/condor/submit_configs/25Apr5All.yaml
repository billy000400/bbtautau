{
  "2022":
    {
<<<<<<< HEAD
      "HHbbtt":
        {
          "subsamples":
            [
              "GluGlutoHHto2B2Tau_kl-1p00_kt-1p00_c2-0p00",
              "VBFHHto2B2Tau_CV_1_C2V_0_C3_1",
              "VBFHHto2B2Tau_CV_1_C2V_1_C3_1",
            ],
          "files_per_job": 20,
        },
      "TT": { "files_per_job": 40 },
      "QCD": { "files_per_job": 30 },
      "VJets": { "files_per_job": 100 },
      "Hbb": { "files_per_job": 20 },
=======
      # "HHbbtt":
      #   {
      #     "subsamples":
      #       [
      #         "GluGlutoHHto2B2Tau_kl-1p00_kt-1p00_c2-0p00",
      #         "VBFHHto2B2Tau_CV_1_C2V_0_C3_1",
      #         "VBFHHto2B2Tau_CV_1_C2V_1_C3_1",
      #       ],
      #     "files_per_job": 20,
      #   },
      # "TT": { "files_per_job": 30 },
      # "QCD": { "files_per_job": 30, "batch_size": 10},
      # "VJets": { "files_per_job": 100 },
      # "Hbb": { "files_per_job": 20 },
>>>>>>> f3ced8aa
      "JetMET": { "files_per_job": 10, "chunksize": 10000 },
      "EGamma": { "files_per_job": 10 },
      "Muon": { "files_per_job": 10 },
      "Tau": { "files_per_job": 100 },
    },
}<|MERGE_RESOLUTION|>--- conflicted
+++ resolved
@@ -1,22 +1,6 @@
 {
   "2022":
     {
-<<<<<<< HEAD
-      "HHbbtt":
-        {
-          "subsamples":
-            [
-              "GluGlutoHHto2B2Tau_kl-1p00_kt-1p00_c2-0p00",
-              "VBFHHto2B2Tau_CV_1_C2V_0_C3_1",
-              "VBFHHto2B2Tau_CV_1_C2V_1_C3_1",
-            ],
-          "files_per_job": 20,
-        },
-      "TT": { "files_per_job": 40 },
-      "QCD": { "files_per_job": 30 },
-      "VJets": { "files_per_job": 100 },
-      "Hbb": { "files_per_job": 20 },
-=======
       # "HHbbtt":
       #   {
       #     "subsamples":
@@ -27,11 +11,10 @@
       #       ],
       #     "files_per_job": 20,
       #   },
-      # "TT": { "files_per_job": 30 },
+      # "TT": { "files_per_job": 40 },
       # "QCD": { "files_per_job": 30, "batch_size": 10},
       # "VJets": { "files_per_job": 100 },
       # "Hbb": { "files_per_job": 20 },
->>>>>>> f3ced8aa
       "JetMET": { "files_per_job": 10, "chunksize": 10000 },
       "EGamma": { "files_per_job": 10 },
       "Muon": { "files_per_job": 10 },
